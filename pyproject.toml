[build-system]
requires = ["setuptools", "wheel"]
build-backend = "setuptools.build_meta"

[project]
name = "pyroengine"
description = "Wildfire detection on edge devices"
authors = [
    {name = "Pyronear", email = "contact@pyronear.org"}
]
readme = "README.md"
requires-python = ">=3.6,<4"
license = {file = "LICENSE"}
keywords = ["pytorch", "deep learning", "vision", "cnn", "wildfire"]
classifiers = [
    "Development Status :: 4 - Beta",
    "Intended Audience :: Developers",
    "Intended Audience :: Science/Research",
    "License :: OSI Approved :: Apache Software License",
    "Natural Language :: English",
    "Operating System :: OS Independent",
    "Programming Language :: Python :: 3",
    "Programming Language :: Python :: 3.10",
    "Programming Language :: Python :: 3.9",
    "Programming Language :: Python :: 3.10",
    "Programming Language :: Python :: 3.11",
    "Topic :: Scientific/Engineering",
    "Topic :: Scientific/Engineering :: Mathematics",
    "Topic :: Scientific/Engineering :: Artificial Intelligence",
]
dynamic = ["version"]
dependencies = [
<<<<<<< HEAD
    "ultralytics==8.2.50",
    "opencv-python",
    "pyroclient @ git+https://github.com/pyronear/pyro-api.git@40cda4aa84d801f908d66730a74b379aee57aec1#egg=pyroclient&subdirectory=client",
=======
    "onnxruntime==1.18.1",
    "ncnn==1.0.20240410",
    "pyroclient @ git+https://github.com/pyronear/pyro-api.git@767be30a781b52b29d68579d543e3f45ac8c4713#egg=pyroclient&subdirectory=client",
>>>>>>> a2b90520
    "requests>=2.20.0,<3.0.0",
    "tqdm>=4.62.0",
    "huggingface_hub==0.23.1", 
    "pillow==11.0.0",
]

[project.optional-dependencies]
test = [
    "pytest>=5.3.2",
    "pytest-asyncio>=0.14.0",
    "coverage[toml]>=4.5.4",
    "requests>=2.20.0,<3.0.0",
    "python-dotenv>=0.15.0",
]
quality = [
    "flake8>=3.9.0",
    "isort>=5.7.0",
    "mypy>=0.812",
    "pydocstyle[toml]>=6.0.0",
    "black>=22.1,<23.0",
]
docs = [
    "sphinx>=3.0.0,!=3.5.0",
    "furo>=2022.3.4",
    "sphinxemoji>=0.1.8",
    "sphinx-copybutton>=0.3.1",
    # Indirect deps
    # cf. https://github.com/readthedocs/readthedocs.org/issues/9038
    "Jinja2<3.1",
]
dev = [
    # test
    "pytest>=5.3.2",
    "pytest-asyncio>=0.14.0",
    "coverage[toml]>=4.5.4",
    "requests>=2.20.0,<3.0.0",
    # style
    "flake8>=3.9.0",
    "isort>=5.7.0",
    "mypy>=0.812",
    "pydocstyle[toml]>=6.0.0",
    "black>=22.1,<23.0",
    # docs
    "sphinx>=3.0.0,!=3.5.0",
    "furo>=2022.3.4",
    "sphinxemoji>=0.1.8",
    "sphinx-copybutton>=0.3.1",
    "Jinja2<3.1",
]

[project.urls]
documentation = "https://pyronear.org/pyro-engine"
repository = "https://github.com/pyronear/pyro-engine"
tracker = "https://github.com/pyronear/pyro-engine/issues"

[tool.setuptools]
zip-safe = true

[tool.setuptools.packages.find]
exclude = ["docs*", "scripts*", "tests*", "src*"]

[tool.mypy]
files = "pyroengine/"
show_error_codes = true
pretty = true
warn_unused_ignores = true
warn_redundant_casts = true
no_implicit_optional = true
check_untyped_defs = true
implicit_reexport = false

[[tool.mypy.overrides]]
module = [
    "onnxruntime.*",
    "requests.*",
    "PIL.*",
    "pyroclient.*",
    "urllib3.*",
]
ignore_missing_imports = true

[tool.isort]
line_length = 120
src_paths = ["pyroengine", "tests", "src", "docs", ".github", "scripts"]
skip_glob = "**/__init__.py"

[tool.pydocstyle]
select = "D300,D301,D417"
match = ".*\\.py"

[tool.coverage.run]
source = ["pyroengine"]

[tool.black]
line-length = 120
target-version = ['py38']<|MERGE_RESOLUTION|>--- conflicted
+++ resolved
@@ -9,7 +9,7 @@
     {name = "Pyronear", email = "contact@pyronear.org"}
 ]
 readme = "README.md"
-requires-python = ">=3.6,<4"
+requires-python = ">=3.10,<4"
 license = {file = "LICENSE"}
 keywords = ["pytorch", "deep learning", "vision", "cnn", "wildfire"]
 classifiers = [
@@ -20,25 +20,15 @@
     "Natural Language :: English",
     "Operating System :: OS Independent",
     "Programming Language :: Python :: 3",
-    "Programming Language :: Python :: 3.10",
-    "Programming Language :: Python :: 3.9",
-    "Programming Language :: Python :: 3.10",
-    "Programming Language :: Python :: 3.11",
     "Topic :: Scientific/Engineering",
     "Topic :: Scientific/Engineering :: Mathematics",
     "Topic :: Scientific/Engineering :: Artificial Intelligence",
 ]
 dynamic = ["version"]
 dependencies = [
-<<<<<<< HEAD
-    "ultralytics==8.2.50",
-    "opencv-python",
-    "pyroclient @ git+https://github.com/pyronear/pyro-api.git@40cda4aa84d801f908d66730a74b379aee57aec1#egg=pyroclient&subdirectory=client",
-=======
     "onnxruntime==1.18.1",
     "ncnn==1.0.20240410",
-    "pyroclient @ git+https://github.com/pyronear/pyro-api.git@767be30a781b52b29d68579d543e3f45ac8c4713#egg=pyroclient&subdirectory=client",
->>>>>>> a2b90520
+    "pyroclient @ git+https://github.com/pyronear/pyro-api.git@40cda4aa84d801f908d66730a74b379aee57aec1#egg=pyroclient&subdirectory=client",
     "requests>=2.20.0,<3.0.0",
     "tqdm>=4.62.0",
     "huggingface_hub==0.23.1", 
