# Copyright (C) 2022-2024, Pyronear.

# This program is licensed under the Apache License 2.0.
# See LICENSE or go to <https://opensource.org/licenses/Apache-2.0> for full license details.

import asyncio
import time
from datetime import datetime
from typing import Any, List

import numpy as np
import urllib3

from .engine import Engine
from .logger_config import logger
from .sensors import ReolinkCamera

__all__ = ["SystemController", "is_day_time"]

urllib3.disable_warnings(urllib3.exceptions.InsecureRequestWarning)


def is_day_time(cache, frame, strategy, delta=0):
    """
    Determines if it is daytime using specified strategies.

    Strategies:
    1. Time-based: Compares the current time with sunrise and sunset times.
    2. IR-based: Analyzes the color of the image; IR cameras produce black and white images at night.

    Args:
        cache (Path): Cache folder where `sunset_sunrise.txt` is located.
        frame (PIL.Image): Frame to analyze with the IR strategy.
        strategy (str): Strategy to define daytime ("time", "ir", or "both").
        delta (int): Time delta in seconds before and after sunrise/sunset.

    Returns:
        bool: True if it is daytime, False otherwise.
    """
    is_day = True
    if strategy in ["both", "time"]:
        with open(cache.joinpath("sunset_sunrise.txt")) as f:
            lines = f.readlines()
        sunrise = datetime.strptime(lines[0].strip(), "%H:%M")
        sunset = datetime.strptime(lines[1].strip(), "%H:%M")
        now = datetime.strptime(datetime.now().isoformat().split("T")[1][:5], "%H:%M")
        if (now - sunrise).total_seconds() < -delta or (sunset - now).total_seconds() < -delta:
            is_day = False

    if strategy in ["both", "ir"]:
        frame = np.array(frame)
        if np.max(frame[:, :, 0] - frame[:, :, 1]) == 0:
            is_day = False

    return is_day


async def capture_camera_image(camera: ReolinkCamera, image_queue: asyncio.Queue) -> bool:
    """
    Captures an image from the camera and puts it into a queue. Returns whether it is daytime for this camera.

    Args:
        camera (ReolinkCamera): The camera instance.
        image_queue (asyncio.Queue): The queue to put the captured image.

    Returns:
        bool: True if it is daytime according to this camera, False otherwise.
    """
    cam_id = camera.ip_address
    try:
        if camera.cam_type == "ptz":
            for idx, pose_id in enumerate(camera.cam_poses):
                cam_id = f"{camera.ip_address}"
                frame = camera.capture()
                # Move camera to the next pose to avoid waiting
                next_pos_id = camera.cam_poses[(idx + 1) % len(camera.cam_poses)]
                camera.move_camera("ToPos", idx=int(next_pos_id), speed=50)
                if frame is not None:
                    await image_queue.put((cam_id, frame))
                    await asyncio.sleep(0)  # Yield control
                    if not is_day_time(None, frame, "ir"):
                        return False
        else:
            frame = camera.capture()
            if frame is not None:
                await image_queue.put((cam_id, frame))
                await asyncio.sleep(0)  # Yield control
                if not is_day_time(None, frame, "ir"):
                    return False
    except Exception as e:
<<<<<<< HEAD
        logger.exception(f"Error during image capture from camera {cam_id}: {e}")
=======
        logging.exception(f"Error during image capture from camera {cam_id}: {e}")
    return True
>>>>>>> a6187311


class SystemController:
    """
    Controls the system for capturing and analyzing camera streams.

    Attributes:
        engine (Engine): The image analyzer engine.
        cameras (List[ReolinkCamera]): List of cameras to capture streams from.
    """

    def __init__(self, engine: Engine, cameras: List[ReolinkCamera]) -> None:
        """
        Initializes the SystemController.

        Args:
            engine (Engine): The image analyzer engine.
            cameras (List[ReolinkCamera]): List of cameras to capture streams from.
        """
        self.engine = engine
        self.cameras = cameras
        self.is_day = True

    async def capture_images(self, image_queue: asyncio.Queue) -> bool:
        """
        Captures images from all cameras using asyncio.

        Args:
            image_queue (asyncio.Queue): The queue to put the captured images.

        Returns:
            bool: True if it is daytime according to all cameras, False otherwise.
        """
        tasks = [capture_camera_image(camera, image_queue) for camera in self.cameras]
        day_times = await asyncio.gather(*tasks)
        return all(day_times)

    async def analyze_stream(self, image_queue: asyncio.Queue) -> None:
        """
        Analyzes the image stream from the queue.

        Args:
            image_queue (asyncio.Queue): The queue with images to analyze.
        """
        while True:
            item = await image_queue.get()
            if item is None:
                break
            cam_id, frame = item
            try:
                self.engine.predict(frame, cam_id)
            except Exception as e:
                logger.error(f"Error running prediction: {e}")
            finally:
                image_queue.task_done()  # Mark the task as done

    async def night_mode(self) -> bool:
        """
        Checks if it is nighttime for any camera.

        Returns:
            bool: True if it is daytime for all cameras, False otherwise.
        """
<<<<<<< HEAD
        try:
            frame = self.cameras[0].capture()
            if frame is not None:
                self.day_time = is_day_time(None, frame, "ir")
        except Exception as e:
            logger.exception(f"Exception during initial day time check: {e}")
=======
        for camera in self.cameras:
            cam_id = camera.ip_address
            try:
                if camera.cam_type == "ptz":
                    for idx, pose_id in enumerate(camera.cam_poses):
                        cam_id = f"{camera.ip_address}_{pose_id}"
                        frame = camera.capture()
                        # Move camera to the next pose to avoid waiting
                        next_pos_id = camera.cam_poses[(idx + 1) % len(camera.cam_poses)]
                        camera.move_camera("ToPos", idx=int(next_pos_id), speed=50)
                        if frame is not None:
                            if not is_day_time(None, frame, "ir"):
                                return False
                else:
                    frame = camera.capture()
                    if frame is not None:
                        if not is_day_time(None, frame, "ir"):
                            return False
            except Exception as e:
                logging.exception(f"Error during image capture from camera {cam_id}: {e}")
        return True
>>>>>>> a6187311

    async def run(self, period: int = 30, send_alerts: bool = True) -> bool:
        """
        Captures and analyzes all camera streams, then processes alerts.

        Args:
            period (int): The time period between captures in seconds.
            send_alerts (bool): Boolean to activate / deactivate alert sending.

        Returns:
            bool: True if it is daytime according to all cameras, False otherwise.
        """
        try:
<<<<<<< HEAD
            self.check_day_time()

            if self.day_time:

                image_queue: asyncio.Queue[Any] = asyncio.Queue()
=======
            image_queue: asyncio.Queue[Any] = asyncio.Queue()
>>>>>>> a6187311

            # Start the image processor task
            processor_task = asyncio.create_task(self.analyze_stream(image_queue))

            # Capture images concurrently
            self.is_day = await self.capture_images(image_queue)

            # Wait for the image processor to finish processing
            await image_queue.join()  # Ensure all tasks are marked as done

            # Signal the image processor to stop processing
            await image_queue.put(None)
            await processor_task  # Ensure the processor task completes

            # Process alerts
            if send_alerts:
                try:
<<<<<<< HEAD
                    if send_alerts:
                        self.engine._process_alerts(self.cameras)
=======
                    self.engine._process_alerts()
>>>>>>> a6187311
                except Exception as e:
                    logger.exception(f"Error processing alerts: {e}")

            return self.is_day

        except Exception as e:
<<<<<<< HEAD
            logger.warning(f"Analyze stream error: {e}")
=======
            logging.warning(f"Analyze stream error: {e}")
            return True
>>>>>>> a6187311

    async def main_loop(self, period: int, send_alerts: bool = True) -> None:
        """
        Main loop to capture and process images at regular intervals.

        Args:
            period (int): The time period between captures in seconds.
            send_alerts (bool): Boolean to activate / deactivate alert sending.
        """
        while True:
            start_ts = time.time()
            await self.run(period, send_alerts)
<<<<<<< HEAD
            # Sleep only once all images are processed
            loop_time = time.time() - start_ts
            sleep_time = max(period - (loop_time), 0)
            logger.info(f"Loop run under {loop_time:.2f} seconds, sleeping for {sleep_time:.2f}")
            await asyncio.sleep(sleep_time)
=======
            if not self.is_day:
                while not await self.night_mode():
                    logging.info("Nighttime detected by at least one camera, sleeping for 1 hour.")
                    await asyncio.sleep(3600)  # Sleep for 1 hour
            else:
                # Sleep only once all images are processed
                loop_time = time.time() - start_ts
                sleep_time = max(period - (loop_time), 0)
                logging.info(f"Loop run under {loop_time:.2f} seconds, sleeping for {sleep_time:.2f}")
                await asyncio.sleep(sleep_time)
>>>>>>> a6187311

    def __repr__(self) -> str:
        """
        Returns a string representation of the SystemController.

        Returns:
            str: A string representation of the SystemController.
        """
        repr_str = f"{self.__class__.__name__}("
        for cam in self.cameras:
            repr_str += f"\n\t{repr(cam)},"
        return repr_str + "\n)"<|MERGE_RESOLUTION|>--- conflicted
+++ resolved
@@ -88,13 +88,8 @@
                 if not is_day_time(None, frame, "ir"):
                     return False
     except Exception as e:
-<<<<<<< HEAD
         logger.exception(f"Error during image capture from camera {cam_id}: {e}")
-=======
-        logging.exception(f"Error during image capture from camera {cam_id}: {e}")
     return True
->>>>>>> a6187311
-
 
 class SystemController:
     """
@@ -152,19 +147,15 @@
 
     async def night_mode(self) -> bool:
         """
-        Checks if it is nighttime for any camera.
-
-        Returns:
-            bool: True if it is daytime for all cameras, False otherwise.
-        """
-<<<<<<< HEAD
+        Checks and updates the day_time attribute based on the current frame.
+        """
         try:
             frame = self.cameras[0].capture()
             if frame is not None:
                 self.day_time = is_day_time(None, frame, "ir")
         except Exception as e:
             logger.exception(f"Exception during initial day time check: {e}")
-=======
+
         for camera in self.cameras:
             cam_id = camera.ip_address
             try:
@@ -184,9 +175,8 @@
                         if not is_day_time(None, frame, "ir"):
                             return False
             except Exception as e:
-                logging.exception(f"Error during image capture from camera {cam_id}: {e}")
+                logger.exception(f"Error during image capture from camera {cam_id}: {e}")
         return True
->>>>>>> a6187311
 
     async def run(self, period: int = 30, send_alerts: bool = True) -> bool:
         """
@@ -200,15 +190,7 @@
             bool: True if it is daytime according to all cameras, False otherwise.
         """
         try:
-<<<<<<< HEAD
-            self.check_day_time()
-
-            if self.day_time:
-
-                image_queue: asyncio.Queue[Any] = asyncio.Queue()
-=======
             image_queue: asyncio.Queue[Any] = asyncio.Queue()
->>>>>>> a6187311
 
             # Start the image processor task
             processor_task = asyncio.create_task(self.analyze_stream(image_queue))
@@ -226,24 +208,15 @@
             # Process alerts
             if send_alerts:
                 try:
-<<<<<<< HEAD
-                    if send_alerts:
-                        self.engine._process_alerts(self.cameras)
-=======
-                    self.engine._process_alerts()
->>>>>>> a6187311
+                    self.engine._process_alerts(self.cameras)
                 except Exception as e:
                     logger.exception(f"Error processing alerts: {e}")
 
             return self.is_day
 
         except Exception as e:
-<<<<<<< HEAD
             logger.warning(f"Analyze stream error: {e}")
-=======
-            logging.warning(f"Analyze stream error: {e}")
             return True
->>>>>>> a6187311
 
     async def main_loop(self, period: int, send_alerts: bool = True) -> None:
         """
@@ -256,24 +229,17 @@
         while True:
             start_ts = time.time()
             await self.run(period, send_alerts)
-<<<<<<< HEAD
-            # Sleep only once all images are processed
-            loop_time = time.time() - start_ts
-            sleep_time = max(period - (loop_time), 0)
-            logger.info(f"Loop run under {loop_time:.2f} seconds, sleeping for {sleep_time:.2f}")
-            await asyncio.sleep(sleep_time)
-=======
+
             if not self.is_day:
                 while not await self.night_mode():
-                    logging.info("Nighttime detected by at least one camera, sleeping for 1 hour.")
+                    logger.info("Nighttime detected by at least one camera, sleeping for 1 hour.")
                     await asyncio.sleep(3600)  # Sleep for 1 hour
             else:
                 # Sleep only once all images are processed
                 loop_time = time.time() - start_ts
                 sleep_time = max(period - (loop_time), 0)
-                logging.info(f"Loop run under {loop_time:.2f} seconds, sleeping for {sleep_time:.2f}")
+                logger.info(f"Loop run under {loop_time:.2f} seconds, sleeping for {sleep_time:.2f}")
                 await asyncio.sleep(sleep_time)
->>>>>>> a6187311
 
     def __repr__(self) -> str:
         """
