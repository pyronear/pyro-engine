# Copyright (C) 2022-2025, Pyronear.

# This program is licensed under the Apache License 2.0.
# See LICENSE or go to <https://opensource.org/licenses/Apache-2.0> for full license details.

import json
import os
import platform
import shutil
from typing import Optional, Tuple, Union
from urllib.request import urlretrieve

import ncnn  # type: ignore
import numpy as np
import onnxruntime
from huggingface_hub import HfApi  # type: ignore[import-untyped]
from PIL import Image

from .logger_config import logger
from .utils import DownloadProgressBar, letterbox, nms, xywh2xyxy

__all__ = ["Classifier"]

MODEL_URL_FOLDER = "https://huggingface.co/pyronear/yolov8s/resolve/main/"
MODEL_ID = "pyronear/yolov8s"
MODEL_NAME = "yolov8s.pt"
METADATA_NAME = "model_metadata.json"


# Utility function to save metadata
def save_metadata(metadata_path: str, metadata: dict) -> None:
    with open(metadata_path, "w") as f:
        json.dump(metadata, f)


class Classifier:
<<<<<<< HEAD
    def __init__(
        self,
        model_folder: str = "data",
        imgsz: int = 1024,
        conf: float = 0.15,
        iou: float = 0,
        format: str = "ncnn",
        model_path: Optional[str] = None,
=======
    """Implements an image classification model using YOLO backend.

    Examples:
        >>> from pyroengine.vision import Classifier
        >>> model = Classifier()

    Args:
        model_path: model path
    """

    def __init__(
        self, model_folder="data", imgsz=1024, conf=0.15, iou=0, format="ncnn", model_path=None, max_bbox_size=0.4
>>>>>>> 15d53992
    ) -> None:
        if model_path is None:
            if format == "ncnn":
                if not self.is_arm_architecture():
                    logger.info("NCNN format is optimized for arm architecture only, switching to onnx is recommended")
                model = "yolov8s_ncnn_model.zip"
                self.format = "ncnn"
            elif format == "onnx":
                model = "yolov8s.onnx"
                self.format = "onnx"
            else:
                raise ValueError(f"Unsupported format: {format}")

            model_path = os.path.join(model_folder, model)
            metadata_path = os.path.join(model_folder, METADATA_NAME)
            model_url = MODEL_URL_FOLDER + model

            api = HfApi()
            model_info = api.model_info(MODEL_ID, files_metadata=True)
            expected_sha256 = self.get_sha(model_info.siblings)

            if not expected_sha256:
                raise ValueError("SHA256 hash for the model file not found in the Hugging Face model metadata.")

            if os.path.isfile(model_path):
                metadata = self.load_metadata(metadata_path)
                if metadata and metadata.get("sha256") == expected_sha256:
                    logger.info("Model already exists and the SHA256 hash matches. No download needed.")
                else:
                    logger.info("Model exists but the SHA256 hash does not match or the file doesn't exist.")
                    os.remove(model_path)
                    self.download_model(model_url, model_path, expected_sha256, metadata_path)
            else:
                self.download_model(model_url, model_path, expected_sha256, metadata_path)

            file_name, ext = os.path.splitext(model_path)
            if ext == ".zip":
                if not os.path.isdir(file_name):
                    shutil.unpack_archive(model_path, model_folder)
                model_path = file_name

        if self.format == "ncnn":
            self.model = ncnn.Net()
            self.model.load_param(os.path.join(model_path, "model.ncnn.param"))
            self.model.load_model(os.path.join(model_path, "model.ncnn.bin"))
        else:
            self.ort_session = onnxruntime.InferenceSession(model_path)

        self.imgsz = imgsz
        self.conf = conf
        self.iou = iou
        self.max_bbox_size = max_bbox_size

    def is_arm_architecture(self) -> bool:
        return platform.machine().startswith("arm") or platform.machine().startswith("aarch")

    def get_sha(self, siblings: list) -> Optional[str]:
        for file in siblings:
            if file.rfilename == os.path.basename(MODEL_NAME):
                return file.lfs["sha256"]
        return None

    def download_model(self, model_url: str, model_path: str, expected_sha256: str, metadata_path: str) -> None:
        os.makedirs(os.path.split(model_path)[0], exist_ok=True)
        logger.info(f"Downloading model from {model_url} ...")
        with DownloadProgressBar(unit="B", unit_scale=True, miniters=1, desc=model_path) as t:
            urlretrieve(model_url, model_path, reporthook=t.update_to)
        logger.info("Model downloaded!")

        metadata = {"sha256": expected_sha256}
        save_metadata(metadata_path, metadata)
        logger.info("Metadata saved!")

    def load_metadata(self, metadata_path: str) -> Optional[dict]:
        if os.path.exists(metadata_path):
            with open(metadata_path, "r") as f:
                return json.load(f)
        return None

<<<<<<< HEAD
    def prep_process(self, pil_img: Image.Image) -> Tuple[Union[np.ndarray, ncnn.Mat], Tuple[int, int]]:
        np_img, pad = letterbox(np.array(pil_img), (self.imgsz, self.imgsz))
=======
    def prep_process(self, pil_img: Image.Image) -> Tuple[np.ndarray, Tuple[int, int]]:
        """Preprocess an image for inference

        Args:
            pil_img: A valid PIL image.

        Returns:
            A tuple containing:
            - The resized and normalized image of shape (1, C, H, W).
            - Padding information as a tuple of integers (pad_height, pad_width).
        """
        np_img, pad = letterbox(np.array(pil_img), self.imgsz)  # Applies letterbox resize with padding

>>>>>>> 15d53992
        if self.format == "ncnn":
            np_img = ncnn.Mat.from_pixels(np_img, ncnn.Mat.PixelType.PIXEL_BGR, np_img.shape[1], np_img.shape[0])
            mean = [0, 0, 0]
            std = [1 / 255, 1 / 255, 1 / 255]
            np_img.substract_mean_normalize(mean=mean, norm=std)
        else:
<<<<<<< HEAD
            np_img = np.expand_dims(np_img.astype("float32"), axis=0)
            np_img = np.ascontiguousarray(np_img.transpose((0, 3, 1, 2)))
            np_img /= 255.0
=======
            np_img = np.expand_dims(np_img.astype("float32"), axis=0)  # Add batch dimension
            np_img = np.ascontiguousarray(np_img.transpose((0, 3, 1, 2)))  # Convert from BHWC to BCHW format
            np_img /= 255.0  # Normalize to [0, 1]
>>>>>>> 15d53992

        return np_img, pad

    def post_process(self, pred: np.ndarray, pad: Tuple[int, int]) -> np.ndarray:
<<<<<<< HEAD
        pred = pred[:, pred[-1, :] > self.conf]
        pred = np.transpose(pred)
        pred = xywh2xyxy(pred)
        pred = pred[pred[:, 4].argsort()]
=======
        """Post-process model predictions.

        Args:
            pred: Raw predictions from the model.
            pad: Padding information as (left_pad, top_pad).

        Returns:
            Processed predictions as a numpy array.
        """
        pred = pred[:, pred[-1, :] > self.conf]  # Drop low-confidence predictions
        pred = np.transpose(pred)
        pred = xywh2xyxy(pred)
        pred = pred[pred[:, 4].argsort()]  # Sort by confidence
>>>>>>> 15d53992
        pred = nms(pred)
        pred = pred[::-1]  # Reverse for highest confidence first

        if len(pred) > 0:
<<<<<<< HEAD
            left_pad, top_pad = pad
=======
            left_pad, top_pad = pad  # Unpack the tuple
>>>>>>> 15d53992
            pred[:, :4:2] -= left_pad
            pred[:, 1:4:2] -= top_pad
            pred[:, :4:2] /= max(1, self.imgsz - 2 * left_pad)
            pred[:, 1:4:2] /= max(1, self.imgsz - 2 * top_pad)
            pred = np.clip(pred, 0, 1)
        else:
<<<<<<< HEAD
            pred = np.zeros((0, 5))
=======
            pred = np.zeros((0, 5))  # Return empty prediction array
>>>>>>> 15d53992

        return pred

    def __call__(self, pil_img: Image.Image, occlusion_mask: Optional[np.ndarray] = None) -> np.ndarray:
<<<<<<< HEAD
=======
        """Run the classifier on an input image.

        Args:
            pil_img: The input PIL image.
            occlusion_mask: Optional occlusion mask to exclude certain areas.

        Returns:
            Processed predictions.
        """
>>>>>>> 15d53992
        np_img, pad = self.prep_process(pil_img)

        if self.format == "ncnn":
            extractor = self.model.create_extractor()
            extractor.set_light_mode(True)
            extractor.input("in0", np_img)
            pred = ncnn.Mat()
            extractor.extract("out0", pred)
            pred = np.asarray(pred)
        else:
            pred = self.ort_session.run(["output0"], {"images": np_img})[0][0]

        # Convert pad to a tuple if required
        if isinstance(pad, list):
            pad = tuple(pad)

        pred = self.post_process(pred, pad)  # Ensure pad is passed as a tuple

        # drop big detections
        pred = np.clip(pred, 0, 1)
        pred = pred[(pred[:, 2] - pred[:, 0]) < self.max_bbox_size, :]
        pred = np.reshape(pred, (-1, 5))

        if occlusion_mask is not None:
            hm, wm = occlusion_mask.shape
            keep = []
            for p in pred.copy():
                p[:4:2] *= wm
                p[1:4:2] *= hm
                p[:4:2] = np.clip(p[:4:2], 0, wm)
                p[1:4:2] = np.clip(p[1:4:2], 0, hm)
                x0, y0, x1, y1 = p.astype(int)[:4]
                keep.append(np.sum(occlusion_mask[y0:y1, x0:x1]) > 0)

            pred = pred[keep]

        return pred<|MERGE_RESOLUTION|>--- conflicted
+++ resolved
@@ -34,16 +34,6 @@
 
 
 class Classifier:
-<<<<<<< HEAD
-    def __init__(
-        self,
-        model_folder: str = "data",
-        imgsz: int = 1024,
-        conf: float = 0.15,
-        iou: float = 0,
-        format: str = "ncnn",
-        model_path: Optional[str] = None,
-=======
     """Implements an image classification model using YOLO backend.
 
     Examples:
@@ -56,7 +46,6 @@
 
     def __init__(
         self, model_folder="data", imgsz=1024, conf=0.15, iou=0, format="ncnn", model_path=None, max_bbox_size=0.4
->>>>>>> 15d53992
     ) -> None:
         if model_path is None:
             if format == "ncnn":
@@ -136,10 +125,6 @@
                 return json.load(f)
         return None
 
-<<<<<<< HEAD
-    def prep_process(self, pil_img: Image.Image) -> Tuple[Union[np.ndarray, ncnn.Mat], Tuple[int, int]]:
-        np_img, pad = letterbox(np.array(pil_img), (self.imgsz, self.imgsz))
-=======
     def prep_process(self, pil_img: Image.Image) -> Tuple[np.ndarray, Tuple[int, int]]:
         """Preprocess an image for inference
 
@@ -153,32 +138,19 @@
         """
         np_img, pad = letterbox(np.array(pil_img), self.imgsz)  # Applies letterbox resize with padding
 
->>>>>>> 15d53992
         if self.format == "ncnn":
             np_img = ncnn.Mat.from_pixels(np_img, ncnn.Mat.PixelType.PIXEL_BGR, np_img.shape[1], np_img.shape[0])
             mean = [0, 0, 0]
             std = [1 / 255, 1 / 255, 1 / 255]
             np_img.substract_mean_normalize(mean=mean, norm=std)
         else:
-<<<<<<< HEAD
-            np_img = np.expand_dims(np_img.astype("float32"), axis=0)
-            np_img = np.ascontiguousarray(np_img.transpose((0, 3, 1, 2)))
-            np_img /= 255.0
-=======
             np_img = np.expand_dims(np_img.astype("float32"), axis=0)  # Add batch dimension
             np_img = np.ascontiguousarray(np_img.transpose((0, 3, 1, 2)))  # Convert from BHWC to BCHW format
             np_img /= 255.0  # Normalize to [0, 1]
->>>>>>> 15d53992
 
         return np_img, pad
 
     def post_process(self, pred: np.ndarray, pad: Tuple[int, int]) -> np.ndarray:
-<<<<<<< HEAD
-        pred = pred[:, pred[-1, :] > self.conf]
-        pred = np.transpose(pred)
-        pred = xywh2xyxy(pred)
-        pred = pred[pred[:, 4].argsort()]
-=======
         """Post-process model predictions.
 
         Args:
@@ -192,33 +164,22 @@
         pred = np.transpose(pred)
         pred = xywh2xyxy(pred)
         pred = pred[pred[:, 4].argsort()]  # Sort by confidence
->>>>>>> 15d53992
         pred = nms(pred)
         pred = pred[::-1]  # Reverse for highest confidence first
 
         if len(pred) > 0:
-<<<<<<< HEAD
-            left_pad, top_pad = pad
-=======
             left_pad, top_pad = pad  # Unpack the tuple
->>>>>>> 15d53992
             pred[:, :4:2] -= left_pad
             pred[:, 1:4:2] -= top_pad
             pred[:, :4:2] /= max(1, self.imgsz - 2 * left_pad)
             pred[:, 1:4:2] /= max(1, self.imgsz - 2 * top_pad)
             pred = np.clip(pred, 0, 1)
         else:
-<<<<<<< HEAD
-            pred = np.zeros((0, 5))
-=======
             pred = np.zeros((0, 5))  # Return empty prediction array
->>>>>>> 15d53992
 
         return pred
 
     def __call__(self, pil_img: Image.Image, occlusion_mask: Optional[np.ndarray] = None) -> np.ndarray:
-<<<<<<< HEAD
-=======
         """Run the classifier on an input image.
 
         Args:
@@ -228,7 +189,6 @@
         Returns:
             Processed predictions.
         """
->>>>>>> 15d53992
         np_img, pad = self.prep_process(pil_img)
 
         if self.format == "ncnn":
