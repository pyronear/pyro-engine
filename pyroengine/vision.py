--- conflicted
+++ resolved
@@ -15,10 +15,7 @@
 import ncnn
 import numpy as np
 import onnxruntime
-<<<<<<< HEAD
-=======
 from huggingface_hub import HfApi
->>>>>>> 96485347
 from PIL import Image
 
 from .utils import DownloadProgressBar, box_iou, letterbox, nms, xywh2xyxy
@@ -61,12 +58,8 @@
         max_bbox_size=0.4,
     ) -> None:
         if model_path:
-<<<<<<< HEAD
-            if not os.path.isfile(model_path):
-=======
             # Checks that the file exists
             if not pathlib.Path(model_path).is_file():
->>>>>>> 96485347
                 raise ValueError(f"Model file not found: {model_path}")
             if os.path.splitext(model_path)[-1].lower() != ".onnx":
                 raise ValueError(f"Input model_path should point to an ONNX export but currently is {model_path}")
@@ -87,7 +80,6 @@
             metadata_path = os.path.join(model_folder, METADATA_NAME)
             model_url = MODEL_URL_FOLDER + model
 
-<<<<<<< HEAD
             if not os.path.isfile(model_path):
                 logging.info(f"Downloading model from {model_url} ...")
                 os.makedirs(model_folder, exist_ok=True)
@@ -96,21 +88,6 @@
                 logging.info("Model downloaded!")
                 save_metadata(metadata_path, {"source": model_url})
                 logging.info("Metadata saved!")
-
-            # Extract .tar.gz archive
-            if model_path.endswith(".tar.gz"):
-                base_name = os.path.basename(model_path).replace(".tar.gz", "")
-                extract_path = os.path.join(model_folder, base_name)
-                if not os.path.isdir(extract_path):
-                    with tarfile.open(model_path, "r:gz") as tar:
-                        tar.extractall(model_folder)
-                    logging.info(f"Extracted model to: {extract_path}")
-                model_path = extract_path
-=======
-            # Get the expected SHA256 from Hugging Face
-            api = HfApi()
-            model_info = api.model_info(MODEL_ID, files_metadata=True)
-            expected_sha256 = self.get_sha(model_info.siblings)
 
             if not expected_sha256:
                 raise ValueError("SHA256 hash for the model file not found in the Hugging Face model metadata.")
@@ -136,7 +113,6 @@
                 if not pathlib.Path(file_name).is_dir():
                     shutil.unpack_archive(model_path, model_folder)
                 model_path = file_name
->>>>>>> 96485347
 
         if self.format == "ncnn":
             self.model = ncnn.Net()
@@ -162,8 +138,6 @@
         # Check for ARM architecture
         return platform.machine().startswith("arm") or platform.machine().startswith("aarch")
 
-<<<<<<< HEAD
-=======
     def get_sha(self, siblings):
         # Extract the SHA256 hash from the model files metadata
         for file in siblings:
@@ -171,7 +145,6 @@
                 return file.lfs["sha256"]
         return None
 
->>>>>>> 96485347
     def download_model(self, model_url, model_path, expected_sha256, metadata_path):
         os.makedirs(os.path.split(model_path)[0], exist_ok=True)
         logging.info(f"Downloading model from {model_url} ...")
