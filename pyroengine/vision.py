--- conflicted
+++ resolved
@@ -18,10 +18,9 @@
 
 __all__ = ["Classifier"]
 
-<<<<<<< HEAD
-MODEL_URL = "https://huggingface.co/pyronear/yolov8s/resolve/main/yolov8s.onnx"
+MODEL_URL = "https://huggingface.co/pyronear/yolov8s/resolve/main/model.onnx"
 MODEL_ID = "pyronear/yolov8s"
-MODEL_NAME = "yolov8s.onnx"
+MODEL_NAME = "model.onnx"
 METADATA_PATH = "data/model_metadata.json"
 
 
@@ -29,9 +28,6 @@
 def save_metadata(metadata_path, metadata):
     with open(metadata_path, "w") as f:
         json.dump(metadata, f)
-=======
-MODEL_URL = "https://huggingface.co/pyronear/yolov8s/resolve/main/model.onnx"
->>>>>>> c18de6b8
 
 
 class Classifier:
@@ -73,7 +69,6 @@
         self.ort_session = onnxruntime.InferenceSession(model_path)
         self.base_img_size = base_img_size
 
-<<<<<<< HEAD
     def get_sha(self, siblings):
         # Extract the SHA256 hash from the model files metadata
         for file in siblings:
@@ -104,10 +99,7 @@
                 return json.load(f)
         return None
 
-    def preprocess_image(self, pil_img: Image.Image) -> Tuple[np.ndarray, Tuple[int, int]]:
-=======
     def preprocess_image(self, pil_img: Image.Image, new_img_size: list) -> Tuple[np.ndarray, Tuple[int, int]]:
->>>>>>> c18de6b8
         """Preprocess an image for inference
 
         Args:
@@ -118,12 +110,8 @@
             - The resized and normalized image of shape (1, C, H, W).
             - Padding information as a tuple of integers (pad_height, pad_width).
         """
-<<<<<<< HEAD
-        np_img, pad = letterbox(np.array(pil_img), self.img_size)  # Applies letterbox resize with padding
-=======
 
         np_img = cv2.resize(np.array(pil_img), new_img_size, interpolation=cv2.INTER_LINEAR)
->>>>>>> c18de6b8
         np_img = np.expand_dims(np_img.astype("float"), axis=0)  # Add batch dimension
         np_img = np.ascontiguousarray(np_img.transpose((0, 3, 1, 2)))  # Convert from BHWC to BCHW format
         np_img = np_img.astype("float32") / 255  # Normalize to [0, 1]
