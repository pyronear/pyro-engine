--- conflicted
+++ resolved
@@ -80,12 +80,8 @@
         self,
         model_path: Optional[str] = None,
         conf_thresh: float = 0.15,
-<<<<<<< HEAD
         api_host: Optional[str] = None,
-=======
         max_bbox_size: float = 0.4,
-        api_url: Optional[str] = None,
->>>>>>> 15d53992
         cam_creds: Optional[Dict[str, Dict[str, str]]] = None,
         nb_consecutive_frames: int = 4,
         frame_size: Optional[Tuple[int, int]] = None,
@@ -101,12 +97,8 @@
     ) -> None:
         """Init engine"""
         # Engine Setup
-<<<<<<< HEAD
-        self.model = Classifier(model_path=model_path, conf=0.05)
-=======
 
         self.model = Classifier(model_path=model_path, conf=0.05, max_bbox_size=max_bbox_size)
->>>>>>> 15d53992
         self.conf_thresh = conf_thresh
 
         # API Setup
