# Copyright (C) 2022-2023, Pyronear.

# This program is licensed under the Apache License 2.0.
# See LICENSE or go to <https://opensource.org/licenses/Apache-2.0> for full license details.

import glob
import io
import json
import logging
import os
import shutil
import time
from collections import deque
from datetime import datetime, timedelta
from pathlib import Path
from typing import Any, Dict, Optional, Tuple

from PIL import Image
from pyroclient import client
from requests.exceptions import ConnectionError
from requests.models import Response

from .vision import Classifier

__all__ = ["Engine"]

logging.basicConfig(format="%(asctime)s | %(levelname)s: %(message)s", level=logging.INFO, force=True)


def is_day_time(cache, delta=3600):
    """Read sunset and sunrise hour in sunset_sunrise.txt and check if we are currently on daytime. We don't want to
    trigger night alerts for now. We take 1 hour margin

    Args:
        cache (Path): cache folder where sunset_sunrise.txt is located
        delta (int): delta before and after sunset / sunrise in sec

    Returns:
        bool: is day time
    """
    with open(cache.joinpath("sunset_sunrise.txt")) as f:
        lines = f.readlines()
    sunrise = datetime.strptime(lines[0][:-1], "%H:%M")
    sunset = datetime.strptime(lines[1][:-1], "%H:%M")
    now = datetime.strptime(datetime.now().isoformat().split("T")[1][:5], "%H:%M")
    return (now - sunrise).total_seconds() > -delta and (sunset - now).total_seconds() > -delta


class Engine:
    """This implements an object to manage predictions and API interactions for wildfire alerts.

    Args:
        hub_repo: repository on HF Hub to load the ONNX model from
        conf_thresh: confidence threshold to send an alert
        api_url: url of the pyronear API
        cam_creds: api credectials for each camera, the dictionary should be as the one in the example
        latitude: device latitude
        longitude: device longitude
        alert_relaxation: number of consecutive positive detections required to send the first alert, and also
            the number of consecutive negative detections before stopping the alert
        frame_size: Resize frame to frame_size before sending it to the api in order to save bandwidth (H, W)
        cache_backup_period: number of minutes between each cache backup to disk
        frame_saving_period: Send one frame over N to the api for our dataset
        cache_size: maximum number of alerts to save in cache
        kwargs: keyword args of Classifier

    Examples:
        >>> from pyroengine import Engine
        >>> cam_creds ={
        >>> "cam_id_1": {'login':'log1', 'password':'pwd1'},
        >>> "cam_id_2": {'login':'log2', 'password':'pwd2'},
        >>> }
        >>> pyroEngine = Engine("data/model.onnx", 0.25, 'https://api.pyronear.org', cam_creds, 48.88, 2.38)
    """

    def __init__(
        self,
        model_path: Optional[str] = "data/model.onnx",
        conf_thresh: Optional[float] = 0.25,
        api_url: Optional[str] = None,
        cam_creds: Optional[Dict[str, Dict[str, str]]] = None,
        latitude: Optional[float] = None,
        longitude: Optional[float] = None,
        alert_relaxation: int = 3,
        frame_size: Optional[Tuple[int, int]] = None,
        cache_backup_period: int = 60,
        frame_saving_period: Optional[int] = None,
        cache_size: int = 100,
        cache_folder: str = "data/",
        backup_size: int = 30,
        jpeg_quality: int = 80,
        **kwargs: Any,
    ) -> None:
        """Init engine"""
        # Engine Setup

        self.model = Classifier(model_path)
        self.conf_thresh = conf_thresh

        # API Setup
        if isinstance(api_url, str):
            assert isinstance(latitude, float) and isinstance(longitude, float) and isinstance(cam_creds, dict)
        self.latitude = latitude
        self.longitude = longitude
        self.api_client = {}
        if isinstance(api_url, str) and isinstance(cam_creds, dict):
            # Instantiate clients for each camera
            for _id, vals in cam_creds.items():
                self.api_client[_id] = client.Client(api_url, vals["login"], vals["password"])

        # Cache & relaxation
        self.frame_saving_period = frame_saving_period
        self.alert_relaxation = alert_relaxation
        self.frame_size = frame_size
        self.jpeg_quality = jpeg_quality
        self.cache_backup_period = cache_backup_period

        # Local backup
        self._backup_size = backup_size

        # Var initialization
        self._states: Dict[str, Dict[str, Any]] = {
            "-1": {"consec": 0, "frame_count": 0, "ongoing": False},
        }
        if isinstance(cam_creds, dict):
            for cam_id in cam_creds:
                self._states[cam_id] = {"consec": 0, "frame_count": 0, "ongoing": False}

        # Restore pending alerts cache
        self._alerts: deque = deque([], cache_size)
        self._cache = Path(cache_folder)  # with Docker, the path has to be a bind volume
        assert self._cache.is_dir()
        self._load_cache()
        self.last_cache_dump = datetime.utcnow()

    def clear_cache(self) -> None:
        """Clear local cache"""
        for file in self._cache.rglob("*"):
            file.unlink()

    def _dump_cache(self) -> None:
        # Remove previous dump
        json_path = self._cache.joinpath("pending_alerts.json")
        if json_path.is_file():
            with open(json_path, "rb") as f:
                data = json.load(f)

            for entry in data:
                os.remove(entry["frame_path"])
            os.remove(json_path)

        data = []
        for idx, info in enumerate(self._alerts):
            # Save frame to disk
            info["frame"].save(self._cache.joinpath(f"pending_frame{idx}.jpg"))

            # Save path in JSON
            data.append(
                {
                    "frame_path": str(self._cache.joinpath(f"pending_frame{idx}.jpg")),
                    "cam_id": info["cam_id"],
                    "ts": info["ts"],
                }
            )

        # JSON dump
        if len(data) > 0:
            with open(json_path, "w") as f:
                json.dump(data, f)

    def _load_cache(self) -> None:
        # Read json
        json_path = self._cache.joinpath("pending_alerts.json")
        if json_path.is_file():
            with open(json_path, "rb") as f:
                data = json.load(f)

            for entry in data:
                # Open image
                frame = Image.open(entry["frame_path"], mode="r")
                self._alerts.append({"frame": frame, "cam_id": entry["cam_id"], "ts": entry["ts"]})

    def heartbeat(self, cam_id: str) -> Response:
        """Updates last ping of device"""
        return self.api_client[cam_id].heartbeat()

    def _update_states(self, conf: float, cam_key: str) -> bool:
        """Updates the detection states"""
        # Detection
        if conf >= self.conf_thresh:
            # Don't increment beyond relaxation
            if not self._states[cam_key]["ongoing"] and self._states[cam_key]["consec"] < self.alert_relaxation:
                self._states[cam_key]["consec"] += 1

            if self._states[cam_key]["consec"] == self.alert_relaxation:
                self._states[cam_key]["ongoing"] = True

            return self._states[cam_key]["ongoing"]
        # No wildfire
        else:
            if self._states[cam_key]["consec"] > 0:
                self._states[cam_key]["consec"] -= 1
            # Consider event as finished
            if self._states[cam_key]["consec"] == 0:
                self._states[cam_key]["ongoing"] = False

        return False

    def predict(self, frame: Image.Image, cam_id: Optional[str] = None) -> float:
        """Computes the confidence that the image contains wildfire cues

        Args:
            frame: a PIL image
            cam_id: the name of the camera that sent this image
        Returns:
            the predicted confidence
        """

        # Heartbeat
        if len(self.api_client) > 0 and isinstance(cam_id, str):
            try:
                self.heartbeat(cam_id)
            except ConnectionError:
                logging.warning(f"Unable to reach the pyro-api with {cam_id}")

        cam_key = cam_id or "-1"
        # Reduce image size to save bandwidth
        if isinstance(self.frame_size, tuple):
            frame_resize = frame.resize(self.frame_size[::-1], Image.BILINEAR)

        if is_day_time(self._cache):
<<<<<<< HEAD

=======
>>>>>>> 670ce247
            # Inference with ONNX
            pred = float(self.model(frame.convert("RGB")))
            # Log analysis result
            device_str = f"Camera '{cam_id}' - " if isinstance(cam_id, str) else ""
            pred_str = "Wildfire detected" if pred >= self.conf_thresh else "No wildfire"
            logging.info(f"{device_str}{pred_str} (confidence: {pred:.2%})")

            # Alert

            to_be_staged = self._update_states(pred, cam_key)
            if to_be_staged and len(self.api_client) > 0 and isinstance(cam_id, str):
                # Save the alert in cache to avoid connection issues
                self._stage_alert(frame_resize, cam_id)
        else:
            pred = 0  # return default value

        # Uploading pending alerts
        if len(self._alerts) > 0:
            self._process_alerts()

        # Check if it's time to backup pending alerts
        ts = datetime.utcnow()
        if ts > self.last_cache_dump + timedelta(minutes=self.cache_backup_period):
            self._dump_cache()
            self.last_cache_dump = ts

        # save frame
        if len(self.api_client) > 0 and isinstance(self.frame_saving_period, int) and isinstance(cam_id, str):
            self._states[cam_key]["frame_count"] += 1
            if self._states[cam_key]["frame_count"] == self.frame_saving_period:
                # Save frame on device
                self._local_backup(frame_resize, cam_id, is_alert=False)
                # Send frame to the api
                stream = io.BytesIO()
                frame_resize.save(stream, format="JPEG", quality=self.jpeg_quality)
                try:
                    self._upload_frame(cam_id, stream.getvalue())
                    # Reset frame counter
                    self._states[cam_key]["frame_count"] = 0
                except ConnectionError:
                    stream.seek(0)  # "Rewind" the stream to the beginning so we can read its content

        return pred

    def _upload_frame(self, cam_id: str, media_data: bytes) -> Response:
        """Save frame"""
        logging.info(f"Camera '{cam_id}' - Uploading media...")
        # Create a media
        response = self.api_client[cam_id].create_media_from_device()
        if response.status_code // 100 == 2:
            media = response.json()
            # Upload media
            self.api_client[cam_id].upload_media(media_id=media["id"], media_data=media_data)

        return response

    def _stage_alert(self, frame: Image.Image, cam_id: str) -> None:
        # Store information in the queue
        self._alerts.append(
            {
                "frame": frame,
                "cam_id": cam_id,
                "ts": datetime.utcnow().isoformat(),
                "media_id": None,
                "alert_id": None,
            }
        )

    def _process_alerts(self) -> None:
        for _ in range(len(self._alerts)):
            # try to upload the oldest element
            frame_info = self._alerts[0]
            cam_id = frame_info["cam_id"]
            logging.info(f"Camera '{cam_id}' - Sending alert from {frame_info['ts']}...")

            # Save alert on device
            self._local_backup(frame_info["frame"], cam_id, is_alert=True)

            try:
                # Media creation
                if not isinstance(self._alerts[0]["media_id"], int):
                    self._alerts[0]["media_id"] = self.api_client[cam_id].create_media_from_device().json()["id"]

                # Alert creation
                if not isinstance(self._alerts[0]["alert_id"], int):
                    self._alerts[0]["alert_id"] = (
                        self.api_client[cam_id]
                        .send_alert_from_device(
                            self.latitude,
                            self.longitude,
                            self._alerts[0]["media_id"],
                        )
                        .json()["id"]
                    )

                # Media upload
                stream = io.BytesIO()
                frame_info["frame"].save(stream, format="JPEG", quality=self.jpeg_quality)
                response = self.api_client[cam_id].upload_media(
                    self._alerts[0]["media_id"],
                    media_data=stream.getvalue(),
                )
                # Force a KeyError if the request failed
                response.json()["id"]
                # Clear
                self._alerts.popleft()
                logging.info(f"Camera '{cam_id}' - alert sent")
                stream.seek(0)  # "Rewind" the stream to the beginning so we can read its content
            except (KeyError, ConnectionError):
                logging.warning(f"Camera '{cam_id}' - unable to upload cache")
                break

    def _local_backup(self, img: Image.Image, cam_id: str, is_alert: bool = False) -> None:
        """Save image on device

        Args:
            img (Image.Image): Image to save
            cam_id (str): camera id (ip address)
            is_alert (bool, optional): is alert or backup frame. Defaults to False.
        """
        backup_cache = self._cache.joinpath("backup/alerts/") if is_alert else self._cache.joinpath("backup/frames/")
        self._clean_local_backup(backup_cache)  # Dump old cache
        backup_cache = backup_cache.joinpath(f"{time.strftime('%Y%m%d')}/{cam_id}")
        backup_cache.mkdir(parents=True, exist_ok=True)
        file = backup_cache.joinpath(f"{time.strftime('%Y%m%d-%H%S')}.jpg")
        img.save(file)

    def _clean_local_backup(self, backup_cache) -> None:
        """Clean local backup when it's bigger than _backup_size MB

        Args:
            backup_cache (Path): backup to clean
        """
        backup_by_days = list(backup_cache.glob("*"))
        backup_by_days.sort()
        for folder in backup_by_days:
            s = (
                sum(
                    os.path.getsize(f)
                    for f in glob.glob(str(backup_cache) + "/**/*", recursive=True)
                    if os.path.isfile(f)
                )
                // 1024**2
            )
            if s > self._backup_size:
                shutil.rmtree(folder)
            else:
                break<|MERGE_RESOLUTION|>--- conflicted
+++ resolved
@@ -229,10 +229,6 @@
             frame_resize = frame.resize(self.frame_size[::-1], Image.BILINEAR)
 
         if is_day_time(self._cache):
-<<<<<<< HEAD
-
-=======
->>>>>>> 670ce247
             # Inference with ONNX
             pred = float(self.model(frame.convert("RGB")))
             # Log analysis result
