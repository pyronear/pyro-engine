--- conflicted
+++ resolved
@@ -72,12 +72,8 @@
         if pi_zero_id is None:
             logging.info(f"Wildfire detection score ({res:.2%})")
         else:
-<<<<<<< HEAD
             self.heartbeat(pi_zero_id)
-            print(f"Wildfire detection score ({res:.2%}), on device {pi_zero_id}")
-=======
             logging.info(f"Wildfire detection score ({res:.2%}), on device {pi_zero_id}")
->>>>>>> f271ad66
 
         if res > self.detection_threshold:
             if pi_zero_id is None:
