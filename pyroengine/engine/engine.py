# Copyright (C) 2021, Pyronear contributors.

# This program is licensed under the GNU Affero General Public License version 3.
# See LICENSE or go to <https://www.gnu.org/licenses/agpl-3.0.txt> for full license details.

import io
import os
import json
import logging
from PIL import Image
from pathlib import Path
from requests.exceptions import ConnectionError
from datetime import datetime, timedelta
from collections import deque
from typing import Optional, Dict

from pyroclient import client
from .predictor import PyronearPredictor


class PyronearEngine:
    """
    This class is the Pyronear Engine. This engine manage the whole Fire Detection
    process by capturing and saving the image and by predicting if there is a fire or
    not based on this image.

    Args:
        detection_thresh: wildfire detection threshold in [0, 1]
        api_url: url of the pyronear API
        client_creds: api credectials for each pizero, the dictionary should be as the one in the example
        frame_saving_period: Send one frame over N to the api for our dataset
        latitude: device latitude
        longitude: device longitude
        cache_size: maximum number of alerts to save in cache
        alert_relaxation: number of consecutive positive detections required to send the first alert, and also
            the number of consecutive negative detections before stopping the alert
        cache_backup_period: number of minutes between each cache backup to disk

    Examples:
        >>> client_creds ={}
        >>> client_creds['pi_zero_id_1']={'login':'log1', 'password':'pwd1'}
        >>> client_creds['pi_zero_id_2']={'login':'log2', 'password':'pwd2'}
        >>> pyroEngine = PyronearEngine(0.6, 'https://api.pyronear.org', client_creds, 50)
    """
    def __init__(
        self,
        detection_thresh: float = 0.5,
        api_url: Optional[str] = None,
        client_creds: Optional[Dict[str, str]] = None,
        frame_saving_period: Optional[int] = None,
        latitude: Optional[float] = None,
        longitude: Optional[float] = None,
        cache_size: int = 100,
        alert_relaxation: int = 3,
        cache_backup_period: int = 60,
    ) -> None:
        """Init engine"""
        # Engine Setup
        self.pyronearPredictor = PyronearPredictor()
        self.detection_thresh = detection_thresh
        self.frame_saving_period = frame_saving_period
        self.alert_relaxation = alert_relaxation

        # API Setup
        self.api_url = api_url
        self.latitude = latitude
        self.longitude = longitude

        # Var initialization
        self.stream = io.BytesIO()
        self.consec_dets = {}
        self.ongoing_alert = {}
        self.frames_counter = {}
        if isinstance(client_creds, dict):
            for pi_zero_id in client_creds.keys():
                self.consec_dets[pi_zero_id] = 0
                self.frames_counter[pi_zero_id] = 0
                self.ongoing_alert[pi_zero_id] = False
        else:
            self.consec_dets['-1'] = 0
            self.ongoing_alert['-1'] = 0

        if self.api_url is not None:
            # Instantiate clients for each camera
            self.api_client = {}
            for _id, vals in client_creds.items():
                self.api_client[_id] = client.Client(self.api_url, vals['login'], vals['password'])

        # Restore pending alerts cache
        self.pending_alerts = deque([], cache_size)
        self._backup_folder = Path("data/")  # with Docker, the path has to be a bind volume
        self.load_cache_from_disk()
        self.cache_backup_period = cache_backup_period
        self.last_cache_dump = datetime.utcnow()

    def predict(self, frame: Image.Image, pi_zero_id: Optional[int] = None) -> float:
        """ run prediction on comming frame"""
        prob = self.pyronearPredictor.predict(frame.convert('RGB'))  # run prediction
        if pi_zero_id is None:
            logging.info(f"Wildfire detection score ({prob:.2%})")
        else:
            self.heartbeat(pi_zero_id)
            logging.info(f"Wildfire detection score ({prob:.2%}), on device {pi_zero_id}")

        # Alert
        if prob > self.detection_thresh:
            if pi_zero_id is None:
                pi_zero_id = '-1'  # add default key value

            # Don't increment beyond relaxation
            if not self.ongoing_alert[pi_zero_id] and self.consec_dets[pi_zero_id] < self.alert_relaxation:
                self.consec_dets[pi_zero_id] += 1

            if self.consec_dets[pi_zero_id] == self.alert_relaxation:
                self.ongoing_alert[pi_zero_id] = True

<<<<<<< HEAD
            if self.use_api and self.event_appening[pi_zero_id]:
                # Reduce image size to save bandwidth
                frame = frame.resize(((960, 720)))
                frame.save(self.stream, format='JPEG')
                # Send alert to the api
                self.send_alert(pi_zero_id)
                self.stream.seek(0)  # "Rewind" the stream to the beginning so we can read its content
=======
            if isinstance(self.api_url, str) and self.ongoing_alert[pi_zero_id]:
                # Save the alert in cache to avoid connection issues
                self.save_to_cache(frame, pi_zero_id)
>>>>>>> f96a26bb

        # No wildfire
        else:
            if self.consec_dets[pi_zero_id] > 0:
                self.consec_dets[pi_zero_id] -= 1
            # Consider event as finished
            if self.consec_dets[pi_zero_id] == 0:
                self.ongoing_alert[pi_zero_id] = False

        # Uploading pending alerts
        if len(self.pending_alerts) > 0:
            self.upload_pending_alerts()

        # Check if it's time to backup pending alerts
        ts = datetime.utcnow()
        if ts > self.last_cache_dump + timedelta(minutes=self.cache_backup_period):
            self.save_cache_to_disk()
            self.last_cache_dump = ts

        # save frame
        if isinstance(self.api_url, str) and isinstance(self.frame_saving_period, int) and isinstance(pi_zero_id, int):
            self.frames_counter[pi_zero_id] += 1
            if self.frames_counter[pi_zero_id] == self.frame_saving_period:
                # Reset frame counter
                self.frames_counter[pi_zero_id] = 0
                # Reduce image size to save bandwidth
                frame = frame.resize(((960, 720)))
                # Send frame to the api
                frame.save(self.stream, format='JPEG')
                self.save_frame(pi_zero_id)
                self.stream.seek(0)  # "Rewind" the stream to the beginning so we can read its content

        return prob

    def send_alert(self, pi_zero_id: int) -> None:
        """Send alert"""
        logging.info("Sending alert...")
        # Create a media
        media_id = self.api_client[pi_zero_id].create_media_from_device().json()["id"]
        # Create an alert linked to the media and the event
        self.api_client[pi_zero_id].send_alert_from_device(lat=self.latitude, lon=self.longitude, media_id=media_id)
        self.api_client[pi_zero_id].upload_media(media_id=media_id, media_data=self.stream.getvalue())

    def upload_frame(self, pi_zero_id: int) -> None:
        """Save frame"""
        logging.info("Uploading media...")
        # Create a media
        media_id = self.api_client[pi_zero_id].create_media_from_device().json()["id"]
        # Send media
        self.api_client[pi_zero_id].upload_media(media_id=media_id, media_data=self.stream.getvalue())

    def heartbeat(self, pi_zero_id: int) -> None:
        """Updates last ping of device"""
        self.api_client[pi_zero_id].heartbeat()

    def save_to_cache(self, frame: Image.Image, pi_zero_id: int) -> None:
        # Store information in the queue
        self.pending_alerts.append(
            {"frame": frame, "pi_zero_id": pi_zero_id, "ts": datetime.utcnow()}
        )

    def upload_pending_alerts(self) -> None:

        for _ in range(len(self.pending_alerts)):
            # try to upload the oldest element
            frame_info = self.pending_alerts[0]

            try:
                frame_info['frame'].save(self.stream, format='JPEG')
                # Send alert to the api
                self.send_alert(frame_info['pi_zero_id'])
                # No need to upload it anymore
                self.pending_alerts.popleft()
                logging.info(f"Alert sent by device {frame_info['pi_zero_id']}")
            except ConnectionError:
                logging.warning(f"Unable to upload cache for device {frame_info['pi_zero_id']}")
                self.stream.seek(0)  # "Rewind" the stream to the beginning so we can read its content
                break

    def save_cache_to_disk(self) -> None:

        # Remove previous dump
        json_path = self._backup_folder.joinpath('pending_alerts.json')
        if json_path.is_file():
            with open(json_path, 'rb') as f:
                data = json.load(f)

            for entry in data:
                os.remove(entry['frame_path'])
            os.remove(json_path)

        data = []
        for idx, info in enumerate(self.pending_alerts):
            # Save frame to disk
            info['frame'].save(self._backup_folder.joinpath(f"pending_frame{idx}.jpg"))

            # Save path in JSON
            data.append({
                "frame_path": str(self._backup_folder.joinpath(f"pending_frame{idx}.jpg")),
                "pi_zero_id": info["pi_zero_id"],
                "ts": info['ts']
            })

        # JSON dump
        if len(data) > 0:
            with open(json_path, 'w') as f:
                json.dump(data, f)

    def load_cache_from_disk(self) -> None:
        # Read json
        json_path = self._backup_folder.joinpath('pending_alerts.json')
        if json_path.is_file():
            with open(json_path, 'rb') as f:
                data = json.load(f)

            for entry in data:
                # Open image
                frame = Image.open(entry['frame_path'], mode='r')
                self.pending_alerts.append(
                    {"frame": frame, "pi_zero_id": entry['pi_zero_id'], "ts": entry['ts']}
                )<|MERGE_RESOLUTION|>--- conflicted
+++ resolved
@@ -114,19 +114,9 @@
             if self.consec_dets[pi_zero_id] == self.alert_relaxation:
                 self.ongoing_alert[pi_zero_id] = True
 
-<<<<<<< HEAD
-            if self.use_api and self.event_appening[pi_zero_id]:
-                # Reduce image size to save bandwidth
-                frame = frame.resize(((960, 720)))
-                frame.save(self.stream, format='JPEG')
-                # Send alert to the api
-                self.send_alert(pi_zero_id)
-                self.stream.seek(0)  # "Rewind" the stream to the beginning so we can read its content
-=======
             if isinstance(self.api_url, str) and self.ongoing_alert[pi_zero_id]:
                 # Save the alert in cache to avoid connection issues
                 self.save_to_cache(frame, pi_zero_id)
->>>>>>> f96a26bb
 
         # No wildfire
         else:
@@ -152,8 +142,6 @@
             if self.frames_counter[pi_zero_id] == self.frame_saving_period:
                 # Reset frame counter
                 self.frames_counter[pi_zero_id] = 0
-                # Reduce image size to save bandwidth
-                frame = frame.resize(((960, 720)))
                 # Send frame to the api
                 frame.save(self.stream, format='JPEG')
                 self.save_frame(pi_zero_id)
