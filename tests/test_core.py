--- conflicted
+++ resolved
@@ -121,12 +121,7 @@
 @pytest.mark.asyncio
 async def test_analyze_stream(system_controller, mock_wildfire_image):
     queue = asyncio.Queue()
-<<<<<<< HEAD
-    mock_frame = Image.new("RGB", (100, 100))
-
-=======
     mock_frame = mock_wildfire_image
->>>>>>> a6187311
     await queue.put(("192.168.1.1", mock_frame))
 
     analyze_task = asyncio.create_task(system_controller.analyze_stream(queue))
