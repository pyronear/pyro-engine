--- conflicted
+++ resolved
@@ -77,13 +77,8 @@
     await system_controller.capture_images(queue)
 
     assert queue.qsize() == 1
-<<<<<<< HEAD
-    cam_id, pose_id, frame = queue.get(timeout=1)  # Use timeout to wait for the item
-=======
     cam_id, frame = await queue.get()  # Use timeout to wait for the item
->>>>>>> 7474e755
     assert cam_id == "192.168.1.1"
-    assert pose_id is None
     assert isinstance(frame, Image.Image)
 
 
@@ -93,14 +88,8 @@
     await system_controller_ptz.capture_images(queue)
 
     assert queue.qsize() == 2
-<<<<<<< HEAD
-    cam_id, pose_id, frame = queue.get(timeout=1)  # Use timeout to wait for the item
-    assert cam_id == "192.168.1.1"
-    assert pose_id == 1
-=======
     cam_id, frame = await queue.get()  # Use timeout to wait for the item
     assert cam_id == "192.168.1.1_1"
->>>>>>> 7474e755
     assert isinstance(frame, Image.Image)
 
 
@@ -108,65 +97,8 @@
 async def test_analyze_stream(system_controller):
     queue = asyncio.Queue()
     mock_frame = Image.new("RGB", (100, 100))
-<<<<<<< HEAD
-    cam_id = "192.168.1.1"
-    pose_id = None
-    system_controller.analyze_stream(mock_frame, cam_id, pose_id)
-    system_controller.engine.predict.assert_called_once_with(mock_frame, cam_id, pose_id)
 
-
-def test_run(system_controller):
-    with patch.object(system_controller, "capture_images", return_value=Queue()), patch.object(
-        system_controller, "analyze_stream"
-    ), patch.object(system_controller.engine, "_process_alerts"), patch("signal.signal"), patch("signal.alarm"), patch(
-        "time.sleep", side_effect=InterruptedError
-    ):  # Mock sleep to exit the loop
-
-        try:
-            system_controller.run(period=2)
-        except InterruptedError:
-            pass
-
-
-def test_run_no_images(system_controller):
-    with patch.object(system_controller, "capture_images", return_value=Queue()), patch.object(
-        system_controller, "analyze_stream"
-    ) as mock_analyze_stream, patch.object(system_controller.engine, "_process_alerts"), patch("signal.signal"), patch(
-        "signal.alarm"
-    ), patch(
-        "time.sleep", side_effect=InterruptedError
-    ):  # Mock sleep to exit the loop
-
-        try:
-            system_controller.run(period=2)
-        except InterruptedError:
-            pass
-
-        mock_analyze_stream.assert_not_called()
-
-
-def test_run_capture_exception(system_controller):
-    with patch.object(system_controller, "capture_images", side_effect=Exception("Capture error")), patch.object(
-        system_controller.engine, "_process_alerts"
-    ), patch("signal.signal"), patch("signal.alarm"), patch(
-        "time.sleep", side_effect=InterruptedError
-    ):  # Mock sleep to exit the loop
-
-        try:
-            system_controller.run(period=2)
-        except InterruptedError:
-            pass
-
-
-def test_capture_camera_image_exception():
-    queue = Queue(maxsize=10)
-    camera = MagicMock()
-    camera.cam_type = "static"
-    camera.ip_address = "192.168.1.1"
-    camera.capture.side_effect = Exception("Capture error")
-=======
     await queue.put(("192.168.1.1", mock_frame))
->>>>>>> 7474e755
 
     analyze_task = asyncio.create_task(system_controller.analyze_stream(queue))
     await queue.put(None)  # Signal the end of the stream
@@ -194,39 +126,7 @@
     await queue.put(None)  # Signal the end of the stream
 
     await system_controller.analyze_stream(queue)
-
-<<<<<<< HEAD
-    assert queue.qsize() == 1
-    cam_id, pose_id, frame = queue.get(timeout=1)  # Use timeout to wait for the item
-    assert cam_id == "192.168.1.1"
-    assert pose_id is None
-    assert isinstance(frame, Image.Image)
-
-
-def test_capture_camera_image_ptz():
-    queue = Queue(maxsize=10)
-    camera = MagicMock()
-    camera.cam_type = "ptz"
-    camera.cam_poses = [1, 2]
-    camera.ip_address = "192.168.1.1"
-    camera.capture.return_value = Image.new("RGB", (100, 100))  # Mock captured image
-
-    capture_camera_image((camera, queue))
-
-    # Retry logic to account for potential timing issues
-    retries = 10
-    while retries > 0 and queue.qsize() < 2:
-        time.sleep(0.1)
-        retries -= 1
-
-    assert queue.qsize() == 2
-    cam_id, pose_id, frame = queue.get(timeout=1)  # Use timeout to wait for the item
-    assert cam_id == "192.168.1.1"
-    assert pose_id == 1
-    assert isinstance(frame, Image.Image)
-=======
     system_controller.engine.predict.assert_called_once_with(mock_frame, "192.168.1.1")
->>>>>>> 7474e755
 
 
 def test_check_day_time(system_controller):
