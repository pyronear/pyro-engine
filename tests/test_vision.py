import datetime
import os
from unittest.mock import patch

import numpy as np

from pyroengine.vision import Classifier

<<<<<<< HEAD
METADATA_PATH = "data/model_metadata.json"
model_path = "data/model.onnx"
sha = "a79cedbe557230f2e16af2a3506cd524dcb6afd2a8fdd9c1c5b9173b5d8c94e6"
=======
>>>>>>> 7474e755

def get_creation_date(file_path):
    if os.path.exists(file_path):

        # For Unix-like systems
        stat = os.stat(file_path)
        try:
            creation_time = stat.st_birthtime
        except AttributeError:
            # On Unix, use the last modification time as a fallback
            creation_time = stat.st_mtime

        creation_date = datetime.datetime.fromtimestamp(creation_time)
        return creation_date
    else:
        return None


def test_classifier(tmpdir_factory, mock_wildfire_image):
    print("test_classifier")
<<<<<<< HEAD
    with patch("os.path.isfile", side_effect=custom_isfile_false):
        # Instantiate the ONNX model
        model = Classifier()
        # Check preprocessing
        out, pad = model.preprocess_image(mock_wildfire_image)
        assert isinstance(out, np.ndarray) and out.dtype == np.float32
        assert out.shape == (1, 3, 640, 640)
        assert isinstance(pad, tuple)
        # Check inference
        out = model(mock_wildfire_image)
        assert out.shape == (1, 5)
        conf = np.max(out[:, 4])
        assert conf >= 0 and conf <= 1

        # Test mask
        mask = np.ones((384, 640))
        out = model(mock_wildfire_image, mask)
        print(out)
        assert out.shape == (1, 5)

        mask = np.zeros((384, 640))
        out = model(mock_wildfire_image, mask)
        print(out)
        assert out.shape == (0, 5)
        os.remove(model_path)
        os.remove(METADATA_PATH)


# Test that the model is not loaded. you need the updated hash
def test_no_download():
    print("test_no_download")
    data = {"sha256": sha}
    with patch("os.path.isfile", side_effect=custom_isfile_true):
        with patch("pyroengine.vision.Classifier.load_metadata", return_value=data):
            with patch("onnxruntime.InferenceSession", return_value=None):
                Classifier()
    assert os.path.isfile(model_path) is False


# Test if sha are not the same
@patch("pyroengine.vision.urlretrieve")
@patch("pyroengine.vision.DownloadProgressBar")
def test_sha_inequality(mock_download_progress, mock_urlretrieve):
    print("test_sha_inequality")
    data = {"sha256": "falsesha"}

    # Mock urlretrieve to create a fake file
    def fake_urlretrieve(url, filename, reporthook=None):
        with open(filename, "w") as f:
            f.write("fake model content")

    mock_urlretrieve.side_effect = fake_urlretrieve
    # Mock the DownloadProgressBar context manager
    mock_progress_bar_instance = MagicMock()
    mock_download_progress.return_value.__enter__.return_value = mock_progress_bar_instance

    with patch("os.path.isfile", side_effect=custom_isfile_true):
        with patch("pyroengine.vision.Classifier.load_metadata", return_value=data):
            with patch(
                "pyroengine.vision.Classifier.get_sha",
                return_value=sha,
            ):
                with patch("onnxruntime.InferenceSession", return_value=None):
                    with patch("os.remove", return_value=True):
                        model = Classifier()

    assert os.path.isfile(model_path) is True
    assert model.load_metadata("non_existent_metadata.json") is None
    os.remove(model_path)
    os.remove(METADATA_PATH)
=======
    folder = str(tmpdir_factory.mktemp("engine_cache"))

    # Instantiate the ONNX model
    model = Classifier(model_folder=folder)
    # Check inference
    out = model(mock_wildfire_image)
    assert out.shape[1] == 5
    conf = np.max(out[:, 4])
    assert 0 <= conf <= 1

    # Test onnx model
    model = Classifier(model_folder=folder, format="onnx")
    model_path = os.path.join(folder, "yolov8s.onnx")
    assert os.path.isfile(model_path)

    # Test mask
    mask = np.ones((384, 640))
    out = model(mock_wildfire_image, mask)
    assert out.shape == (1, 5)

    mask = np.zeros((384, 640))
    out = model(mock_wildfire_image, mask)
    assert out.shape == (0, 5)

    # Test dl pt model
    _ = Classifier(model_folder=folder, format="pt")
    model_path = os.path.join(folder, "yolov8s.pt")
    assert os.path.isfile(model_path)

    # Test dl ncnn model
    with patch.object(Classifier, "is_arm_architecture", return_value=True):
        _ = Classifier(model_folder=folder)
        model_path = os.path.join(folder, "yolov8s_ncnn_model")
        assert os.path.isdir(model_path)


def test_download(tmpdir_factory):
    print("test_classifier")
    folder = str(tmpdir_factory.mktemp("engine_cache"))
>>>>>>> 7474e755

    # Instantiate the ONNX model
    _ = Classifier(model_folder=folder)

    model_path = os.path.join(folder, "yolov8s.onnx")
    model_creation_date = get_creation_date(model_path)

    # No download if exist
    _ = Classifier(model_folder=folder)
    model_creation_date2 = get_creation_date(model_path)
    assert model_creation_date == model_creation_date2

    # Download if does not exist
    os.remove(model_path)
    _ = Classifier(model_folder=folder)
    model_creation_date3 = get_creation_date(model_path)
    print(model_creation_date, model_creation_date3)
    assert model_creation_date != model_creation_date3

    # Download if sha is not the same
    with patch.object(Classifier, "get_sha", return_value="sha12"):
        _ = Classifier(model_folder=folder)
        model_creation_date4 = get_creation_date(model_path)
        print(model_creation_date, model_creation_date3)
        assert model_creation_date4 != model_creation_date3<|MERGE_RESOLUTION|>--- conflicted
+++ resolved
@@ -6,12 +6,6 @@
 
 from pyroengine.vision import Classifier
 
-<<<<<<< HEAD
-METADATA_PATH = "data/model_metadata.json"
-model_path = "data/model.onnx"
-sha = "a79cedbe557230f2e16af2a3506cd524dcb6afd2a8fdd9c1c5b9173b5d8c94e6"
-=======
->>>>>>> 7474e755
 
 def get_creation_date(file_path):
     if os.path.exists(file_path):
@@ -32,78 +26,6 @@
 
 def test_classifier(tmpdir_factory, mock_wildfire_image):
     print("test_classifier")
-<<<<<<< HEAD
-    with patch("os.path.isfile", side_effect=custom_isfile_false):
-        # Instantiate the ONNX model
-        model = Classifier()
-        # Check preprocessing
-        out, pad = model.preprocess_image(mock_wildfire_image)
-        assert isinstance(out, np.ndarray) and out.dtype == np.float32
-        assert out.shape == (1, 3, 640, 640)
-        assert isinstance(pad, tuple)
-        # Check inference
-        out = model(mock_wildfire_image)
-        assert out.shape == (1, 5)
-        conf = np.max(out[:, 4])
-        assert conf >= 0 and conf <= 1
-
-        # Test mask
-        mask = np.ones((384, 640))
-        out = model(mock_wildfire_image, mask)
-        print(out)
-        assert out.shape == (1, 5)
-
-        mask = np.zeros((384, 640))
-        out = model(mock_wildfire_image, mask)
-        print(out)
-        assert out.shape == (0, 5)
-        os.remove(model_path)
-        os.remove(METADATA_PATH)
-
-
-# Test that the model is not loaded. you need the updated hash
-def test_no_download():
-    print("test_no_download")
-    data = {"sha256": sha}
-    with patch("os.path.isfile", side_effect=custom_isfile_true):
-        with patch("pyroengine.vision.Classifier.load_metadata", return_value=data):
-            with patch("onnxruntime.InferenceSession", return_value=None):
-                Classifier()
-    assert os.path.isfile(model_path) is False
-
-
-# Test if sha are not the same
-@patch("pyroengine.vision.urlretrieve")
-@patch("pyroengine.vision.DownloadProgressBar")
-def test_sha_inequality(mock_download_progress, mock_urlretrieve):
-    print("test_sha_inequality")
-    data = {"sha256": "falsesha"}
-
-    # Mock urlretrieve to create a fake file
-    def fake_urlretrieve(url, filename, reporthook=None):
-        with open(filename, "w") as f:
-            f.write("fake model content")
-
-    mock_urlretrieve.side_effect = fake_urlretrieve
-    # Mock the DownloadProgressBar context manager
-    mock_progress_bar_instance = MagicMock()
-    mock_download_progress.return_value.__enter__.return_value = mock_progress_bar_instance
-
-    with patch("os.path.isfile", side_effect=custom_isfile_true):
-        with patch("pyroengine.vision.Classifier.load_metadata", return_value=data):
-            with patch(
-                "pyroengine.vision.Classifier.get_sha",
-                return_value=sha,
-            ):
-                with patch("onnxruntime.InferenceSession", return_value=None):
-                    with patch("os.remove", return_value=True):
-                        model = Classifier()
-
-    assert os.path.isfile(model_path) is True
-    assert model.load_metadata("non_existent_metadata.json") is None
-    os.remove(model_path)
-    os.remove(METADATA_PATH)
-=======
     folder = str(tmpdir_factory.mktemp("engine_cache"))
 
     # Instantiate the ONNX model
@@ -143,7 +65,6 @@
 def test_download(tmpdir_factory):
     print("test_classifier")
     folder = str(tmpdir_factory.mktemp("engine_cache"))
->>>>>>> 7474e755
 
     # Instantiate the ONNX model
     _ = Classifier(model_folder=folder)
