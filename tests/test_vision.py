import hashlib
import os
<<<<<<< HEAD
import shutil
=======
import pathlib
from unittest.mock import patch
>>>>>>> 96485347

import numpy as np

from pyroengine.vision import Classifier


<<<<<<< HEAD
=======
def get_creation_date(file_path):
    if pathlib.Path(file_path).exists():
        # For Unix-like systems
        stat = os.stat(file_path)
        try:
            creation_time = stat.st_birthtime
        except AttributeError:
            # On Unix, use the last modification time as a fallback
            creation_time = stat.st_mtime

        creation_date = datetime.datetime.fromtimestamp(creation_time)
        return creation_date
    return None


>>>>>>> 96485347
def test_classifier(tmpdir_factory, mock_wildfire_image):
    print("test_classifier")
    folder = str(tmpdir_factory.mktemp("engine_cache"))

    # Instantiate the ONNX model
    model = Classifier(model_folder=folder)
    # Check inference
    out = model(mock_wildfire_image)
    assert out.shape[1] == 5
    conf = np.max(out[:, 4])
    assert 0 <= conf <= 1

    # Test onnx model
    model = Classifier(model_folder=folder, format="onnx")
<<<<<<< HEAD
    model_path = os.path.join(folder, "onnx_cpu_yolo11s_colorful-chameleon_v3.0.0_7bd9f32", "model.onnx")
    assert os.path.isfile(model_path)
=======
    model_path = os.path.join(folder, "yolov11s.onnx")
    assert pathlib.Path(model_path).is_file()
>>>>>>> 96485347

    # Test occlusion mask
    out = model(mock_wildfire_image, {})
    assert out.shape == (1, 5)

    occlusion_bboxes = {"2025-05-28 15:49:17": [0.2, 0.3, 0.4, 0.5]}
    out = model(mock_wildfire_image, occlusion_bboxes)
    assert out.shape == (1, 5)

    occlusion_bboxes = {"2025-05-28 15:49:17": [0.00621796, 0.5494792, 0.02899933, 0.6085069]}
    out = model(mock_wildfire_image, occlusion_bboxes)
    assert out.shape == (0, 5)


def sha256sum(path):
    with open(path, "rb") as f:
        return hashlib.sha256(f.read()).hexdigest()


def test_download(tmpdir_factory):
    folder = str(tmpdir_factory.mktemp("engine_cache"))

    # First download
    _ = Classifier(model_folder=folder, format="onnx")
    model_path = os.path.join(folder, "onnx_cpu_yolo11s_colorful-chameleon_v3.0.0_7bd9f32/model.onnx")
    assert os.path.isfile(model_path)

    hash1 = sha256sum(model_path)

<<<<<<< HEAD
    # Delete and download again
    os.remove(model_path)
    shutil.rmtree(os.path.dirname(model_path), ignore_errors=True)
=======
    # Download if does not exist
    pathlib.Path(model_path).unlink()
>>>>>>> 96485347
    _ = Classifier(model_folder=folder, format="onnx")

    hash2 = sha256sum(model_path)

    # Test that the model was re-downloaded (at least once more)
    assert hash1 == hash2  # optional if content is static
    assert os.path.exists(model_path)<|MERGE_RESOLUTION|>--- conflicted
+++ resolved
@@ -1,35 +1,13 @@
 import hashlib
 import os
-<<<<<<< HEAD
-import shutil
-=======
 import pathlib
 from unittest.mock import patch
->>>>>>> 96485347
 
 import numpy as np
 
 from pyroengine.vision import Classifier
 
 
-<<<<<<< HEAD
-=======
-def get_creation_date(file_path):
-    if pathlib.Path(file_path).exists():
-        # For Unix-like systems
-        stat = os.stat(file_path)
-        try:
-            creation_time = stat.st_birthtime
-        except AttributeError:
-            # On Unix, use the last modification time as a fallback
-            creation_time = stat.st_mtime
-
-        creation_date = datetime.datetime.fromtimestamp(creation_time)
-        return creation_date
-    return None
-
-
->>>>>>> 96485347
 def test_classifier(tmpdir_factory, mock_wildfire_image):
     print("test_classifier")
     folder = str(tmpdir_factory.mktemp("engine_cache"))
@@ -44,13 +22,8 @@
 
     # Test onnx model
     model = Classifier(model_folder=folder, format="onnx")
-<<<<<<< HEAD
     model_path = os.path.join(folder, "onnx_cpu_yolo11s_colorful-chameleon_v3.0.0_7bd9f32", "model.onnx")
     assert os.path.isfile(model_path)
-=======
-    model_path = os.path.join(folder, "yolov11s.onnx")
-    assert pathlib.Path(model_path).is_file()
->>>>>>> 96485347
 
     # Test occlusion mask
     out = model(mock_wildfire_image, {})
@@ -80,14 +53,13 @@
 
     hash1 = sha256sum(model_path)
 
-<<<<<<< HEAD
-    # Delete and download again
-    os.remove(model_path)
-    shutil.rmtree(os.path.dirname(model_path), ignore_errors=True)
-=======
+    # No download if exist
+    _ = Classifier(model_folder=folder, format="onnx")
+    model_creation_date2 = get_creation_date(model_path)
+    assert model_creation_date == model_creation_date2
+
     # Download if does not exist
     pathlib.Path(model_path).unlink()
->>>>>>> 96485347
     _ = Classifier(model_folder=folder, format="onnx")
 
     hash2 = sha256sum(model_path)
