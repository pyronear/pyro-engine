# this target runs checks on all files
quality:
	isort . -c
	flake8
	mypy
	pydocstyle
	black --check .

# this target runs checks on all files and potentially modifies some of them
style:
	isort .
	black .

# Run tests for the library
test:
	coverage run -m pytest tests/

# Build documentation for current version
single-docs:
	sphinx-build docs/source docs/_build -a


# update requirements.txt
lock:
	cd src; poetry lock
	cd src; poetry export -f requirements.txt --without-hashes --output requirements.txt

# Build the docker
build-app:
	docker build . -t pyronear/pyro-engine:latest

build-lib:
	pip install -e .

build-optional-lib:
	pip install -e .[test]
	pip install -e .[quality]
	pip install -e .[docs]
	pip install -e .[dev]

# Run the engine wrapper
run:
<<<<<<< HEAD
=======
	bash scripts/setup-docker-compose.sh
	docker build . -t pyronear/pyro-engine:latest
>>>>>>> 0da320d4
	docker compose up -d

# Get log from engine wrapper
log: 
	docker logs -f --tail 50 pyro-engine-run

# Stop the engine wrapper
stop:
	docker compose down<|MERGE_RESOLUTION|>--- conflicted
+++ resolved
@@ -40,11 +40,7 @@
 
 # Run the engine wrapper
 run:
-<<<<<<< HEAD
-=======
 	bash scripts/setup-docker-compose.sh
-	docker build . -t pyronear/pyro-engine:latest
->>>>>>> 0da320d4
 	docker compose up -d
 
 # Get log from engine wrapper
