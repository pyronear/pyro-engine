# Copyright (C) 2021, Pyronear contributors.

# This program is licensed under the GNU Affero General Public License version 3.
# See LICENSE or go to <https://www.gnu.org/licenses/agpl-3.0.txt> for full license details.


import time
from fastapi import FastAPI, Request
from fastapi.openapi.utils import get_openapi

from app import config as cfg
<<<<<<< HEAD
from app.api.routes import metrics, inference, login, write_image
=======
from app.api.routes import metrics, inference, write_image
>>>>>>> a4c855a1

app = FastAPI(title=cfg.PROJECT_NAME, description=cfg.PROJECT_DESCRIPTION, version=cfg.VERSION)


# Routing
app.include_router(login.router, prefix="/login", tags=["login"])
app.include_router(metrics.router, prefix="/metrics", tags=['metrics'])
app.include_router(inference.router, prefix="/inference", tags=['inference'])
app.include_router(write_image.router, prefix="/write_image", tags=['write'])


# Middleware
@app.middleware("http")
async def add_process_time_header(request: Request, call_next):
    start_time = time.time()
    response = await call_next(request)
    process_time = time.time() - start_time
    response.headers["X-Process-Time"] = str(process_time)
    return response


# Docs
def custom_openapi():
    if app.openapi_schema:
        return app.openapi_schema
    openapi_schema = get_openapi(
        title=cfg.PROJECT_NAME,
        version=cfg.VERSION,
        description=cfg.PROJECT_DESCRIPTION,
        routes=app.routes,
    )
    openapi_schema["info"]["x-logo"] = {"url": cfg.LOGO_URL}
    app.openapi_schema = openapi_schema
    return app.openapi_schema


app.openapi = custom_openapi<|MERGE_RESOLUTION|>--- conflicted
+++ resolved
@@ -9,11 +9,8 @@
 from fastapi.openapi.utils import get_openapi
 
 from app import config as cfg
-<<<<<<< HEAD
 from app.api.routes import metrics, inference, login, write_image
-=======
-from app.api.routes import metrics, inference, write_image
->>>>>>> a4c855a1
+
 
 app = FastAPI(title=cfg.PROJECT_NAME, description=cfg.PROJECT_DESCRIPTION, version=cfg.VERSION)
 
